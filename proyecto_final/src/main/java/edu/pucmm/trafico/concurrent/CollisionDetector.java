--- conflicted
+++ resolved
@@ -10,64 +10,55 @@
 
 /**
  * Sistema avanzado de detección de colisiones para vehículos de calle y autopista.
-<<<<<<< HEAD
- * Implementa algoritmos de predicción y prevención de colisiones.
- * Incluye lógica especial para vehículos de emergencia.
-=======
->>>>>>> 4100e973
+ * Implementa algoritmos de predicción y prevención de colisiones y lógica de prioridad
+ * y cedencia para vehículos de emergencia. Además incorpora un mecanismo de "desatasco"
+ * (reducción temporal del radio de colisión) para vehículos que llevan tiempo bloqueados.
  */
 public class CollisionDetector {
     private static final Logger logger = Logger.getLogger(CollisionDetector.class.getName());
 
-    // Configuración de distancias
+    // Geometría y tiempo de predicción
     private static final double VEHICLE_RADIUS = 15.0;
     private static final double SAFETY_MARGIN = 10.0;
-<<<<<<< HEAD
-    private static final double STREET_MIN_DISTANCE = 40.0;
-    private static final double HIGHWAY_MIN_DISTANCE = 60.0;
-    private static final double EMERGENCY_MIN_DISTANCE = 20.0; // Emergencias pueden estar más cerca
-    private static final double EMERGENCY_YIELD_DISTANCE = 100.0; // Distancia para ceder paso a emergencia
-=======
-    private static final double EMERGENCY_MIN_DISTANCE = 80.0;
->>>>>>> 4100e973
     private static final double LANE_WIDTH = 30.0;
     private static final double PREDICTION_TIME = 2.0; // segundos
-
-    // Umbrales para detección de vehículos adelante
     private static final double AHEAD_DETECTION_ANGLE = 30.0; // grados
+
+    // Distancias mínimas y umbrales (valores ajustados y coherentes entre ramas)
+    private static final double AHEAD_MAX_LATERAL_DISTANCE = 25.0; // lateral para detectar "ahead"
+    private static final double STREET_MIN_DISTANCE = 30.0;
+    private static final double HIGHWAY_MIN_DISTANCE = 45.0;
+    private static final double EMERGENCY_MIN_DISTANCE = 20.0; // Emergencias pueden acercarse más
+    private static final double EMERGENCY_YIELD_DISTANCE = 100.0; // Distancia para ceder paso a emergencia
+    private static final int STUCK_THRESHOLD = 6; // umbral para considerar 'atascado'
 
     // Mapa para seguimiento de vehículos bloqueados
     private final Map<Long, Integer> stuckVehicles = new HashMap<>();
-    private static final double AHEAD_MAX_LATERAL_DISTANCE = 25.0; // Reducido de 30
-    private static final double STREET_MIN_DISTANCE = 30.0;        // Reducido de 40
-    private static final double HIGHWAY_MIN_DISTANCE = 45.0;       // Reducido de 60
-    private static final int STUCK_THRESHOLD = 6;                 // Reducido de 15
 
     /**
      * Verifica si un vehículo puede moverse a una posición sin colisionar
-     * Incluye lógica especial para vehículos de emergencia
+     * Incluye lógica especial para vehículos de emergencia y para vehículos "atascados".
      */
     public boolean canMove(Vehicle vehicle, double nextX, double nextY,
                            Collection<Vehicle> activeVehicles) {
 
-<<<<<<< HEAD
-        // Los vehículos de emergencia tienen reglas más flexibles
+        // 1) Si es emergencia, aplicar reglas especiales (puede pasar con más libertad
+        //    pero seguirá evitando colisiones críticas).
         if (vehicle.getType() == VehicleType.EMERGENCY) {
             return canMoveEmergency(vehicle, nextX, nextY, activeVehicles);
-=======
-        // NUEVO: Verificar si el vehículo está "atascado" por mucho tiempo
+        }
+
+        // 2) Si está atascado (contador alto), permitir movimiento con radio reducido
         if (isVehicleStuck(vehicle)) {
-            // Permitir movimiento con radio de colisión reducido para vehículos atascados
             return canMoveWithReducedCollisionRadius(vehicle, nextX, nextY, activeVehicles);
->>>>>>> 4100e973
-        }
-
-        // Verificación especial para cambios de carril
+        }
+
+        // 3) Si está cambiando de carril, verificar cambio seguro
         if (vehicle.isChangingLane()) {
             return canChangeLaneSafely(vehicle, nextX, nextY, activeVehicles);
         }
 
-        // Verificación normal de colisiones
+        // 4) Verificación normal de colisiones
         for (Vehicle other : activeVehicles) {
             if (other.getId() == vehicle.getId() || !other.isActive()) continue;
 
@@ -76,8 +67,8 @@
                 if (areInSamePath(vehicle, other)) {
                     double distance = calculateDistance(nextX, nextY, other.getX(), other.getY());
                     if (distance < EMERGENCY_YIELD_DISTANCE) {
-                        logger.fine("Vehículo " + vehicle.getId() + 
-                                  " cediendo espacio a emergencia " + other.getId());
+                        logger.fine("Vehículo " + vehicle.getId() +
+                                " cediendo espacio a emergencia " + other.getId());
                         return false; // No moverse para dar espacio
                     }
                 }
@@ -98,65 +89,48 @@
             if (distance < minDistance) {
                 // Verificar si están en trayectorias que se cruzan
                 if (willCollide(vehicle, nextX, nextY, other)) {
-<<<<<<< HEAD
-                    // Si el vehículo está cediendo a emergencia, permitir pequeños ajustes
-                    if (vehicle.isEmergencyYielding() && distance > VEHICLE_RADIUS) {
-                        continue;
-                    }
-                    
-=======
-                    // NUEVO: Incrementar contador de bloqueo
+                    // Incrementar contador de bloqueo (siempre que no sea emergencia)
                     incrementStuckCounter(vehicle);
-
->>>>>>> 4100e973
                     logger.fine("Colisión detectada: Vehículo " + vehicle.getId() +
                             " con " + other.getId() + " a distancia " + distance);
                     return false;
                 }
             }
 
-            // Predicción de colisión futura
+            // Predicción de colisión futura en autopista
             if (vehicle.isHighwayVehicle() && other.isHighwayVehicle()) {
                 if (predictHighwayCollision(vehicle, nextX, nextY, other)) {
-                    // NUEVO: Incrementar contador de bloqueo
                     incrementStuckCounter(vehicle);
                     return false;
                 }
             }
         }
 
-        // NUEVO: Resetear contador de bloqueo si puede moverse
+        // Si llegamos aquí, puede moverse: resetear contador de bloqueo
         resetStuckCounter(vehicle);
         return true;
     }
 
     /**
-     * NUEVO MÉTODO: Verifica movimiento con radio de colisión reducido para "desatascar"
+     * Verifica movimiento con radio de colisión reducido para "desatascar"
      */
     private boolean canMoveWithReducedCollisionRadius(Vehicle vehicle, double nextX, double nextY,
                                                       Collection<Vehicle> activeVehicles) {
-        // Usamos una distancia de seguridad reducida para permitir el paso
         Integer stuckCount = stuckVehicles.get(vehicle.getId());
-        double reductionFactor;
-
-        if (stuckCount > 15) {
-            reductionFactor = 0.2; // 20% - muy agresivo
-        } else if (stuckCount > 10) {
-            reductionFactor = 0.3; // 30%
-        } else {
-            reductionFactor = 0.5; // 50%
+        double reductionFactor = 0.5; // valor por defecto
+
+        if (stuckCount != null) {
+            if (stuckCount > 15) reductionFactor = 0.2;
+            else if (stuckCount > 10) reductionFactor = 0.3;
+            else reductionFactor = 0.5;
         }
 
         for (Vehicle other : activeVehicles) {
             if (other.getId() == vehicle.getId() || !other.isActive()) continue;
 
-            // Distancia mínima reducida
             double reducedDistance = calculateMinDistance(vehicle, other) * reductionFactor;
-
-            // Verificar colisión con radio reducido
             double distance = calculateDistance(nextX, nextY, other.getX(), other.getY());
             if (distance < reducedDistance) {
-                // No permitir pasar si están demasiado cerca incluso con radio reducido
                 return false;
             }
         }
@@ -165,64 +139,52 @@
     }
 
     /**
-<<<<<<< HEAD
      * Verificación de movimiento especial para vehículos de emergencia
      */
     private boolean canMoveEmergency(Vehicle emergency, double nextX, double nextY,
-                                    Collection<Vehicle> activeVehicles) {
-        // Las emergencias solo evitan colisiones directas
+                                     Collection<Vehicle> activeVehicles) {
+        // Las emergencias evitan colisiones directas pero tienen reglas más flexibles
         for (Vehicle other : activeVehicles) {
             if (other.getId() == emergency.getId() || !other.isActive()) continue;
 
             double distance = calculateDistance(nextX, nextY, other.getX(), other.getY());
-            
-            // Solo evitar colisiones muy cercanas
+
+            // Evitar colisiones muy cercanas
             if (distance < EMERGENCY_MIN_DISTANCE) {
-                // Si el otro vehículo está cediendo, permitir pasar más cerca
-                if (other.isEmergencyYielding()) {
-                    if (distance > VEHICLE_RADIUS) {
-                        continue;
-                    }
-                }
-                
-                logger.fine("Emergencia " + emergency.getId() + 
-                          " evitando colisión crítica con " + other.getId());
+                // Si el otro vehículo está cediendo, permitir una cercanía razonable
+                if (other.isEmergencyYielding() && distance > VEHICLE_RADIUS) {
+                    continue;
+                }
+
+                logger.fine("Emergencia " + emergency.getId() +
+                        " evitando colisión crítica con " + other.getId());
                 return false;
             }
         }
-        
+
         return true;
     }
 
     /**
-     * Detecta vehículos adelante en el mismo carril o trayectoria
-     * Prioriza detección de vehículos de emergencia
-=======
-     * NUEVO MÉTODO: Verifica si un vehículo está atascado durante mucho tiempo
+     * Verifica si un vehículo está atascado (según contador)
      */
     private boolean isVehicleStuck(Vehicle vehicle) {
         Integer stuckCount = stuckVehicles.get(vehicle.getId());
         return stuckCount != null && stuckCount > STUCK_THRESHOLD;
     }
 
-    /**
-     * NUEVO MÉTODO: Incrementa contador de bloqueo para un vehículo
-     */
     private void incrementStuckCounter(Vehicle vehicle) {
         int count = stuckVehicles.getOrDefault(vehicle.getId(), 0);
         stuckVehicles.put(vehicle.getId(), count + 1);
     }
 
-    /**
-     * NUEVO MÉTODO: Resetea contador de bloqueo para un vehículo
-     */
     private void resetStuckCounter(Vehicle vehicle) {
         stuckVehicles.put(vehicle.getId(), 0);
     }
 
     /**
      * Detecta vehículos adelante en el mismo carril o trayectoria.
->>>>>>> 4100e973
+     * Prioriza detección por proximidad y aplica umbrales laterales dependiendo del tipo.
      */
     public VehicleAheadInfo detectVehicleAhead(Vehicle vehicle,
                                                Collection<Vehicle> activeVehicles) {
@@ -233,56 +195,22 @@
         for (Vehicle other : activeVehicles) {
             if (other.getId() == vehicle.getId() || !other.isActive()) continue;
 
-            // Primero verificar si están en la misma trayectoria
-            if (areInSamePath(vehicle, other)) {
-                // Luego verificar si está adelante
-                if (isVehicleAhead(vehicle, other)) {
-                    // Calcular distancia solo para vehículos confirmados adelante
-                    double distance = calculateDistance(
-                            vehicle.getX(), vehicle.getY(),
-                            other.getX(), other.getY()
-                    );
-
-<<<<<<< HEAD
-                    // Priorizar vehículos de emergencia
-                    if (other.getType() == VehicleType.EMERGENCY) {
-                        if (!emergencyAhead || distance < closestDistance) {
-                            closestDistance = distance;
-                            closestVehicle = other;
-                            emergencyAhead = true;
-                        }
-                    } else if (!emergencyAhead && distance < closestDistance) {
-=======
-                    // MODIFICADO: Usar distinción por tipo de vehículo para determinar distancia lateral máxima
-                    double lateralThreshold = AHEAD_MAX_LATERAL_DISTANCE;
-                    if (vehicle.getType() == VehicleType.HEAVY || vehicle.getType() == VehicleType.PUBLIC_TRANSPORT) {
-                        lateralThreshold *= 1.5; // 50% más para vehículos grandes
-                    }
-
-                    // Añadir verificación adicional: para autopistas, comprobar la desviación lateral máxima
-                    if (vehicle.isHighwayVehicle() && other.isHighwayVehicle()) {
-                        double lateralDistance = Math.abs(vehicle.getY() - other.getY());
-                        if (lateralDistance > lateralThreshold) {
-                            continue; // Ignorar si está demasiado desviado lateralmente
-                        }
-                    }
-
-                    // Para calles, hacer verificación similar con X
-                    if (!vehicle.isHighwayVehicle() && !other.isHighwayVehicle()) {
-                        if (isVerticalStreet(vehicle.getStartPoint())) {
-                            double lateralDistance = Math.abs(vehicle.getX() - other.getX());
-                            if (lateralDistance > lateralThreshold) {
-                                continue; // Ignorar si está demasiado desviado lateralmente
-                            }
-                        }
-                    }
-
-                    if (distance < closestDistance) {
->>>>>>> 4100e973
-                        closestDistance = distance;
-                        closestVehicle = other;
-                    }
-                }
+            if (!areInSamePath(vehicle, other)) continue;
+
+            if (!isVehicleAhead(vehicle, other)) continue;
+
+            double distance = calculateDistance(vehicle.getX(), vehicle.getY(), other.getX(), other.getY());
+
+            // Priorizar emergencias
+            if (other.getType() == VehicleType.EMERGENCY) {
+                if (!emergencyAhead || distance < closestDistance) {
+                    closestDistance = distance;
+                    closestVehicle = other;
+                    emergencyAhead = true;
+                }
+            } else if (!emergencyAhead && distance < closestDistance) {
+                closestDistance = distance;
+                closestVehicle = other;
             }
         }
 
@@ -294,23 +222,15 @@
      * Detecta vehículos de emergencia en un radio específico
      */
     public List<Vehicle> detectEmergencyVehicles(Vehicle vehicle, double radius,
-                                                Collection<Vehicle> activeVehicles) {
+                                                 Collection<Vehicle> activeVehicles) {
         List<Vehicle> emergencies = new ArrayList<>();
-
         for (Vehicle other : activeVehicles) {
             if (other.getId() == vehicle.getId() || !other.isActive()) continue;
             if (other.getType() != VehicleType.EMERGENCY) continue;
 
-            double distance = calculateDistance(
-                    vehicle.getX(), vehicle.getY(),
-                    other.getX(), other.getY()
-            );
-
-            if (distance <= radius) {
-                emergencies.add(other);
-            }
-        }
-
+            double distance = calculateDistance(vehicle.getX(), vehicle.getY(), other.getX(), other.getY());
+            if (distance <= radius) emergencies.add(other);
+        }
         return emergencies;
     }
 
@@ -320,145 +240,72 @@
     public List<Vehicle> detectNearbyVehicles(Vehicle vehicle, double radius,
                                               Collection<Vehicle> activeVehicles) {
         List<Vehicle> nearby = new ArrayList<>();
-
         for (Vehicle other : activeVehicles) {
             if (other.getId() == vehicle.getId() || !other.isActive()) continue;
 
-            double distance = calculateDistance(
-                    vehicle.getX(), vehicle.getY(),
-                    other.getX(), other.getY()
-            );
-
-            if (distance <= radius) {
-                nearby.add(other);
-            }
-        }
-
+            double distance = calculateDistance(vehicle.getX(), vehicle.getY(), other.getX(), other.getY());
+            if (distance <= radius) nearby.add(other);
+        }
         return nearby;
     }
 
     /**
-<<<<<<< HEAD
-     * Calcula la velocidad segura basada en el entorno
-     * Da prioridad especial a vehículos de emergencia
+     * Calcula la velocidad segura basada en el entorno.
+     * Si hay emergencia adelante, da preferencia a detenerse/ceder.
      */
     public double calculateSafeSpeed(double currentSpeed, double distanceAhead,
                                      boolean isHighway, boolean emergencyAhead) {
-        // Si hay emergencia adelante, detenerse antes
+
         if (emergencyAhead) {
             double stopDistance = EMERGENCY_YIELD_DISTANCE;
-            if (distanceAhead < stopDistance) {
-                return 0; // Detenerse para dar paso
-            }
-            return currentSpeed * 0.3; // Velocidad muy reducida
-        }
-        
-=======
-     * Calcula la velocidad segura basada en el entorno.
-     */
-    public double calculateSafeSpeed(double currentSpeed, double distanceAhead,
-                                     boolean isHighway) {
-        // Distancias mínimas según tipo de vía
->>>>>>> 4100e973
+            if (distanceAhead < stopDistance) return 0.0;
+            return currentSpeed * 0.3;
+        }
+
         double minDistance = isHighway ? HIGHWAY_MIN_DISTANCE : STREET_MIN_DISTANCE;
         double stopDistance = minDistance * 0.5;
-        double slowDistance = minDistance * 2.0; // Ampliamos la zona de desaceleración
-
-        // Si está muy cerca, detenerse completamente
+        double slowDistance = minDistance * 2.0;
+
         if (distanceAhead < stopDistance) {
-<<<<<<< HEAD
-            return 0; // Detenerse completamente
+            return 0.0;
         } else if (distanceAhead < minDistance) {
-            // Reducir velocidad proporcionalmente
-            double factor = (distanceAhead - stopDistance) / (minDistance - stopDistance);
-            return currentSpeed * factor * 0.5;
-        } else if (distanceAhead < minDistance * 1.5) {
-            // Reducción suave
-            return currentSpeed * 0.8;
-=======
-            return 0.0;
-        }
-        // Si está cerca pero no demasiado, reducir la velocidad proporcionalmente
-        else if (distanceAhead < minDistance) {
-            // Reducción más suave con una curva que evita cambios bruscos
             double ratio = (distanceAhead - stopDistance) / (minDistance - stopDistance);
-            // Usamos una curva suave (exponencial) para cambio gradual
-            double smoothFactor = Math.pow(ratio, 1.5); // Exponente 1.5 para suavizar
-            return currentSpeed * smoothFactor * 0.7; // Menos agresivo: 0.7 en lugar de 0.5
-        }
-        // Si está a distancia media, reducción ligera
-        else if (distanceAhead < slowDistance) {
+            double smoothFactor = Math.pow(Math.max(0.0, ratio), 1.5);
+            return currentSpeed * smoothFactor * 0.7;
+        } else if (distanceAhead < slowDistance) {
             double ratio = (distanceAhead - minDistance) / (slowDistance - minDistance);
-            // Transición suave entre reducción ligera y velocidad normal
             double speedFactor = 0.8 + (0.2 * ratio);
             return currentSpeed * speedFactor;
->>>>>>> 4100e973
-        }
-
-        // Si está lejos, mantener velocidad normal
+        }
+
         return currentSpeed;
     }
 
     /**
-     * Verifica si debe ceder paso a un vehículo de emergencia
+     * Comprueba si debe ceder paso a un vehículo de emergencia (método de apoyo).
      */
     public boolean shouldYieldToEmergency(Vehicle vehicle, Vehicle emergency) {
-        if (vehicle.getType() == VehicleType.EMERGENCY) {
-            return false; // Las emergencias no ceden a otras emergencias
-        }
-
-        if (emergency.getType() != VehicleType.EMERGENCY) {
-            return false;
-        }
-
-        double distance = calculateDistance(
-            vehicle.getX(), vehicle.getY(),
-            emergency.getX(), emergency.getY()
-        );
-
-        // Si está muy cerca, ceder
+        if (vehicle.getType() == VehicleType.EMERGENCY) return false;
+        if (emergency.getType() != VehicleType.EMERGENCY) return false;
+
+        double distance = calculateDistance(vehicle.getX(), vehicle.getY(), emergency.getX(), emergency.getY());
         if (distance < EMERGENCY_YIELD_DISTANCE) {
-            // Verificar si están en la misma trayectoria
-            if (areInSamePath(vehicle, emergency)) {
-                // Verificar si la emergencia está aproximándose
-                if (isEmergencyApproaching(vehicle, emergency)) {
-                    return true;
-                }
-            }
-            
-            // Verificar si sus trayectorias se cruzarán pronto
-            if (willPathsCross(vehicle, emergency)) {
-                return true;
-            }
-        }
-
-        return false;
-    }
-
-    /**
-     * Verifica si una emergencia se está aproximando
-     */
+            if (areInSamePath(vehicle, emergency) && isEmergencyApproaching(vehicle, emergency)) return true;
+            if (willPathsCross(vehicle, emergency)) return true;
+        }
+        return false;
+    }
+
     private boolean isEmergencyApproaching(Vehicle vehicle, Vehicle emergency) {
         if (vehicle.isHighwayVehicle() && emergency.isHighwayVehicle()) {
-            // En autopista, verificar dirección y posición relativa
-            boolean sameDirection = vehicle.getHighwayLane().isWestbound() == 
-                                  emergency.getHighwayLane().isWestbound();
-            
+            boolean sameDirection = vehicle.getHighwayLane().isWestbound() == emergency.getHighwayLane().isWestbound();
             if (!sameDirection) return false;
-            
-            if (vehicle.getHighwayLane().isWestbound()) {
-                // Va hacia el oeste, emergencia se aproxima si X es mayor
-                return emergency.getX() > vehicle.getX();
-            } else {
-                // Va hacia el este, emergencia se aproxima si X es menor
-                return emergency.getX() < vehicle.getX();
-            }
+            if (vehicle.getHighwayLane().isWestbound()) return emergency.getX() > vehicle.getX();
+            else return emergency.getX() < vehicle.getX();
         }
 
         if (!vehicle.isHighwayVehicle() && !emergency.isHighwayVehicle()) {
-            // En calles, verificar según dirección
             StartPoint vsp = vehicle.getStartPoint();
-            
             return switch (vsp) {
                 case NORTH_L, NORTH_D -> emergency.getY() < vehicle.getY();
                 case SOUTH_L, SOUTH_D -> emergency.getY() > vehicle.getY();
@@ -470,27 +317,16 @@
         return false;
     }
 
-    /**
-     * Verifica si las trayectorias de dos vehículos se cruzarán
-     */
     private boolean willPathsCross(Vehicle v1, Vehicle v2) {
-        // Si uno está en autopista y otro en calle
         if (v1.isHighwayVehicle() != v2.isHighwayVehicle()) {
-            // Verificar si están cerca de una intersección
-            double intersectionY1 = 260; // Centro de autopista superior
-            double intersectionY2 = 360; // Centro de autopista inferior
-            
-            // Verificar proximidad a intersecciones
-            if (Math.abs(v1.getY() - intersectionY1) < 100 || 
-                Math.abs(v1.getY() - intersectionY2) < 100) {
-                if (Math.abs(v2.getY() - intersectionY1) < 100 || 
-                    Math.abs(v2.getY() - intersectionY2) < 100) {
-                    // Ambos cerca de una intersección
+            double intersectionY1 = 260;
+            double intersectionY2 = 360;
+            if (Math.abs(v1.getY() - intersectionY1) < 100 || Math.abs(v1.getY() - intersectionY2) < 100) {
+                if (Math.abs(v2.getY() - intersectionY1) < 100 || Math.abs(v2.getY() - intersectionY2) < 100) {
                     return true;
                 }
             }
         }
-
         return false;
     }
 
@@ -501,9 +337,8 @@
                                         Collection<Vehicle> activeVehicles) {
         if (!vehicle.isHighwayVehicle()) return true;
 
-        // Zona de seguridad para cambio de carril (reducida para emergencias)
-        double safeZoneFront = vehicle.getType() == VehicleType.EMERGENCY ? 
-                              EMERGENCY_MIN_DISTANCE : HIGHWAY_MIN_DISTANCE;
+        double safeZoneFront = vehicle.getType() == VehicleType.EMERGENCY ?
+                EMERGENCY_MIN_DISTANCE : HIGHWAY_MIN_DISTANCE;
         double safeZoneBack = safeZoneFront * 0.7;
         double safeZoneSide = LANE_WIDTH;
 
@@ -511,30 +346,20 @@
             if (other.getId() == vehicle.getId() || !other.isActive()) continue;
             if (!other.isHighwayVehicle()) continue;
 
-            // Si el vehículo está cediendo a emergencia, dar más libertad
-            if (vehicle.getType() == VehicleType.EMERGENCY && other.isEmergencyYielding()) {
-                continue;
-            }
-
-            // Calcular posición relativa
+            if (vehicle.getType() == VehicleType.EMERGENCY && other.isEmergencyYielding()) continue;
+
             double dx = Math.abs(nextX - other.getX());
             double dy = other.getY() - nextY;
 
-            // Verificar si está en la zona de peligro
             if (dx < safeZoneSide) {
-                boolean isBehind = vehicle.getHighwayLane().isNorthbound() ?
-                        dy < 0 : dy > 0;
-
+                boolean isBehind = vehicle.getHighwayLane().isNorthbound() ? dy < 0 : dy > 0;
                 double longitudinalDistance = Math.abs(dy);
                 double requiredDistance = isBehind ? safeZoneBack : safeZoneFront;
 
-                if (other.getSpeed() > vehicle.getSpeed() && isBehind) {
-                    requiredDistance *= 1.5;
-                }
+                if (other.getSpeed() > vehicle.getSpeed() && isBehind) requiredDistance *= 1.5;
 
                 if (longitudinalDistance < requiredDistance) {
-                    logger.fine("Cambio de carril bloqueado: Vehículo " +
-                                other.getId() + " muy cerca");
+                    logger.fine("Cambio de carril bloqueado: Vehículo " + other.getId() + " muy cerca");
                     return false;
                 }
             }
@@ -548,41 +373,29 @@
      */
     private boolean predictHighwayCollision(Vehicle vehicle, double nextX, double nextY,
                                             Vehicle other) {
-        // Las emergencias tienen predicción más agresiva
-        if (vehicle.getType() == VehicleType.EMERGENCY || 
-            other.getType() == VehicleType.EMERGENCY) {
-            return false; // No predecir colisiones para emergencias
+        if (vehicle.getType() == VehicleType.EMERGENCY || other.getType() == VehicleType.EMERGENCY) {
+            return false; // evitar predicción restrictiva para emergencias
         }
 
         int laneDiff = Math.abs(vehicle.getCurrentLane() - other.getCurrentLane());
-
-        if (laneDiff != 0 && !(vehicle.isChangingLane() || other.isChangingLane())) {
-            return false;
-        }
-
-        double vehicleFutureX = nextX;
-        double otherFutureX = other.getX();
-
+        if (laneDiff != 0 && !(vehicle.isChangingLane() || other.isChangingLane())) return false;
+
+        double vehicleFutureX;
         if (vehicle.getHighwayLane().isWestbound()) {
             vehicleFutureX = nextX - (vehicle.getSpeed() / 10) * PREDICTION_TIME * 10;
         } else {
             vehicleFutureX = nextX + (vehicle.getSpeed() / 10) * PREDICTION_TIME * 10;
         }
 
+        double otherFutureX = other.getX();
         if (other.isHighwayVehicle()) {
-            if (other.getHighwayLane().isWestbound()) {
-                otherFutureX = other.getX() - (other.getSpeed() / 10) * PREDICTION_TIME * 10;
-            } else {
-                otherFutureX = other.getX() + (other.getSpeed() / 10) * PREDICTION_TIME * 10;
-            }
+            if (other.getHighwayLane().isWestbound()) otherFutureX = other.getX() - (other.getSpeed() / 10) * PREDICTION_TIME * 10;
+            else otherFutureX = other.getX() + (other.getSpeed() / 10) * PREDICTION_TIME * 10;
         }
 
         double futureDistance;
-        if (laneDiff == 0) {
-            futureDistance = Math.abs(vehicleFutureX - otherFutureX);
-        } else {
-            futureDistance = calculateDistance(vehicleFutureX, nextY, otherFutureX, other.getY());
-        }
+        if (laneDiff == 0) futureDistance = Math.abs(vehicleFutureX - otherFutureX);
+        else futureDistance = calculateDistance(vehicleFutureX, nextY, otherFutureX, other.getY());
 
         double minSafeDistance = HIGHWAY_MIN_DISTANCE * 0.8;
         return futureDistance < minSafeDistance;
@@ -605,40 +418,24 @@
         return false;
     }
 
-    /**
-     * Verifica colisiones en intersección
-     */
     private boolean checkIntersectionCollision(Vehicle v1, double x1, double y1, Vehicle v2) {
-        // Si uno es emergencia, dar prioridad
         if (v1.getType() == VehicleType.EMERGENCY || v2.getType() == VehicleType.EMERGENCY) {
-            return false; // No bloquear emergencias en intersección
+            return false; // Prioridad a emergencias dentro de intersecciones
         }
 
         double intersectionCenterX = 430;
         double intersectionCenterY = 295;
         double intersectionRadius = 100;
 
-        boolean v1InIntersection = calculateDistance(x1, y1,
-                intersectionCenterX, intersectionCenterY) < intersectionRadius;
-        boolean v2InIntersection = calculateDistance(v2.getX(), v2.getY(),
-                intersectionCenterX, intersectionCenterY) < intersectionRadius;
-
-        if (v1InIntersection && v2InIntersection) {
-            return doTrajectoriesIntersect(v1, v2);
-        }
-
-        return false;
-    }
-
-    /**
-     * Verifica si las trayectorias de dos vehículos se cruzan
-     */
+        boolean v1InIntersection = calculateDistance(x1, y1, intersectionCenterX, intersectionCenterY) < intersectionRadius;
+        boolean v2InIntersection = calculateDistance(v2.getX(), v2.getY(), intersectionCenterX, intersectionCenterY) < intersectionRadius;
+
+        if (v1InIntersection && v2InIntersection) return doTrajectoriesIntersect(v1, v2);
+        return false;
+    }
+
     private boolean doTrajectoriesIntersect(Vehicle v1, Vehicle v2) {
-        // Las emergencias tienen prioridad absoluta
-        if (v1.getType() == VehicleType.EMERGENCY || v2.getType() == VehicleType.EMERGENCY) {
-            return false;
-        }
-
+        if (v1.getType() == VehicleType.EMERGENCY || v2.getType() == VehicleType.EMERGENCY) return false;
         if (v1.getStartPoint() == null || v2.getStartPoint() == null) return false;
 
         StartPoint sp1 = v1.getStartPoint();
@@ -655,50 +452,27 @@
                 d1 == Direction.STRAIGHT && d2 == Direction.STRAIGHT) {
             return true;
         }
-
-        return false;
-    }
-
-    /**
-     * Calcula la distancia mínima requerida entre dos vehículos
-     * MODIFICADO: Mejor ajuste por tipo de vehículo
+        return false;
+    }
+
+    /**
+     * Calcula la distancia mínima requerida entre dos vehículos (ajustada por tipo y velocidad)
      */
     private double calculateMinDistance(Vehicle v1, Vehicle v2) {
-<<<<<<< HEAD
-        // Si uno es emergencia, reducir distancia mínima
-        if (v1.getType() == VehicleType.EMERGENCY || v2.getType() == VehicleType.EMERGENCY) {
-            return EMERGENCY_MIN_DISTANCE;
-        }
-
-        double baseDistance = v1.isHighwayVehicle() ?
-                HIGHWAY_MIN_DISTANCE : STREET_MIN_DISTANCE;
-
-        // Ajustar por tipo de vehículo
-        if (v1.getType() == VehicleType.HEAVY || v2.getType() == VehicleType.HEAVY) {
-            baseDistance *= 1.3;
-        } else if (v1.getType() == VehicleType.PUBLIC_TRANSPORT || 
-                   v2.getType() == VehicleType.PUBLIC_TRANSPORT) {
-            baseDistance *= 1.2;
-=======
         double baseDistance = v1.isHighwayVehicle() ? HIGHWAY_MIN_DISTANCE : STREET_MIN_DISTANCE;
 
         if (v1.getType() == VehicleType.EMERGENCY || v2.getType() == VehicleType.EMERGENCY) {
             baseDistance = EMERGENCY_MIN_DISTANCE;
         } else if (v1.getType() == VehicleType.HEAVY || v2.getType() == VehicleType.HEAVY) {
-            baseDistance *= 1.1; // Reducido de 1.4 a 1.1
+            baseDistance *= 1.1;
         } else if (v1.getType() == VehicleType.PUBLIC_TRANSPORT || v2.getType() == VehicleType.PUBLIC_TRANSPORT) {
-            baseDistance *= 1.05; // Reducido de 1.3 a 1.05
->>>>>>> 4100e973
-        }
-
-        double speedFactor = 1.0 + (Math.max(v1.getSpeed(), v2.getSpeed()) / 100.0) * 0.15; // Reducido de 0.3 a 0.15
-
+            baseDistance *= 1.05;
+        }
+
+        double speedFactor = 1.0 + (Math.max(v1.getSpeed(), v2.getSpeed()) / 100.0) * 0.15;
         return baseDistance * speedFactor;
     }
 
-    /**
-     * NUEVO MÉTODO: Obtiene un factor de tamaño para cada tipo de vehículo
-     */
     private double getVehicleSizeFactor(Vehicle vehicle) {
         switch (vehicle.getType()) {
             case NORMAL: return 1.0;
@@ -713,47 +487,27 @@
      * Verifica si dos vehículos están en la misma trayectoria.
      */
     private boolean areInSamePath(Vehicle v1, Vehicle v2) {
-        // Vehículos de autopista
         if (v1.isHighwayVehicle() && v2.isHighwayVehicle()) {
-<<<<<<< HEAD
-            return v1.getCurrentLane() == v2.getCurrentLane() &&
-                    (v1.getHighwayLane().isWestbound() == v2.getHighwayLane().isWestbound());
-=======
-            // Mismo carril y misma dirección
             boolean sameDirection = v1.getHighwayLane().isWestbound() == v2.getHighwayLane().isWestbound();
             boolean sameLane = v1.getCurrentLane() == v2.getCurrentLane();
-
-            // Si están en el mismo carril lógico y misma dirección
             return sameLane && sameDirection;
->>>>>>> 4100e973
-        }
-
-        // Vehículos de calle
+        }
+
         if (!v1.isHighwayVehicle() && !v2.isHighwayVehicle()) {
-<<<<<<< HEAD
-            return v1.getStartPoint() == v2.getStartPoint();
-=======
-            // Verificar que estén en el mismo carril (misma calle) y misma dirección
             boolean sameStreet = v1.getStartPoint() == v2.getStartPoint();
-
-            // MODIFICADO: Usar umbral basado en tipo de vehículo
             double lateralThreshold = AHEAD_MAX_LATERAL_DISTANCE;
             if (v1.getType() == VehicleType.HEAVY || v1.getType() == VehicleType.PUBLIC_TRANSPORT ||
                     v2.getType() == VehicleType.HEAVY || v2.getType() == VehicleType.PUBLIC_TRANSPORT) {
                 lateralThreshold *= 1.5;
             }
 
-            // Verificar si están alineados
             if (isVerticalStreet(v1.getStartPoint())) {
-                // Para calles verticales, comprobar alineación en X
                 double xDiff = Math.abs(v1.getX() - v2.getX());
                 return sameStreet && xDiff < lateralThreshold;
             } else {
-                // Para calles horizontales, comprobar alineación en Y
                 double yDiff = Math.abs(v1.getY() - v2.getY());
                 return sameStreet && yDiff < lateralThreshold;
             }
->>>>>>> 4100e973
         }
 
         return false;
@@ -765,8 +519,6 @@
     private boolean isVehicleAhead(Vehicle current, Vehicle other) {
         if (current.isHighwayVehicle() && other.isHighwayVehicle()) {
             boolean westbound = current.getHighwayLane().isWestbound();
-
-            // MODIFICADO: Usar umbral basado en tipo de vehículo
             double lateralThreshold = AHEAD_MAX_LATERAL_DISTANCE;
             if (current.getType() == VehicleType.HEAVY || current.getType() == VehicleType.PUBLIC_TRANSPORT ||
                     other.getType() == VehicleType.HEAVY || other.getType() == VehicleType.PUBLIC_TRANSPORT) {
@@ -774,74 +526,45 @@
             }
 
             if (westbound) {
-<<<<<<< HEAD
-                return other.getX() < current.getX();
+                return other.getX() < current.getX() && Math.abs(other.getY() - current.getY()) < lateralThreshold;
             } else {
-                return other.getX() > current.getX();
-=======
-                return other.getX() < current.getX() &&
-                        Math.abs(other.getY() - current.getY()) < lateralThreshold;
-            } else {
-                return other.getX() > current.getX() &&
-                        Math.abs(other.getY() - current.getY()) < lateralThreshold;
->>>>>>> 4100e973
+                return other.getX() > current.getX() && Math.abs(other.getY() - current.getY()) < lateralThreshold;
             }
         }
 
         if (!current.isHighwayVehicle() && !other.isHighwayVehicle()) {
-<<<<<<< HEAD
-            return switch (current.getStartPoint()) {
-                case NORTH_L, NORTH_D -> other.getY() > current.getY();
-                case SOUTH_L, SOUTH_D -> other.getY() < current.getY();
-                case EAST -> other.getX() < current.getX();
-                case WEST -> other.getX() > current.getX();
-            };
-=======
-            // MODIFICADO: Usar umbral basado en tipo de vehículo
             double lateralThreshold = AHEAD_MAX_LATERAL_DISTANCE;
             if (current.getType() == VehicleType.HEAVY || current.getType() == VehicleType.PUBLIC_TRANSPORT ||
                     other.getType() == VehicleType.HEAVY || other.getType() == VehicleType.PUBLIC_TRANSPORT) {
                 lateralThreshold *= 1.5;
             }
 
-            // En calles, considerar punto de inicio (soporte L/D)
             if (isVerticalStreet(current.getStartPoint())) {
-                // Para calles verticales, también verificar alineación en X
                 double xDiff = Math.abs(current.getX() - other.getX());
                 boolean isAligned = xDiff < lateralThreshold;
-
                 if (isNorthEntry(current.getStartPoint())) {
-                    return other.getY() > current.getY() && isAligned; // Hacia sur (abajo)
+                    return other.getY() > current.getY() && isAligned;
                 } else {
-                    return other.getY() < current.getY() && isAligned; // Hacia norte (arriba)
+                    return other.getY() < current.getY() && isAligned;
                 }
             } else {
-                // Para calles horizontales, verificar alineación en Y
                 double yDiff = Math.abs(current.getY() - other.getY());
                 boolean isAligned = yDiff < lateralThreshold;
-
                 if (current.getStartPoint() == StartPoint.EAST) {
-                    return other.getX() < current.getX() && isAligned; // Hacia oeste (izquierda)
+                    return other.getX() < current.getX() && isAligned;
                 } else {
-                    return other.getX() > current.getX() && isAligned; // Hacia este (derecha)
-                }
-            }
->>>>>>> 4100e973
-        }
-
-        return false;
-    }
-
-    /**
-     * Determina si una calle es vertical (norte-sur) basado en su StartPoint
-     */
+                    return other.getX() > current.getX() && isAligned;
+                }
+            }
+        }
+
+        return false;
+    }
+
     private boolean isVerticalStreet(StartPoint sp) {
         return isNorthEntry(sp) || isSouthEntry(sp);
     }
 
-    /**
-     * Calcula la distancia euclidiana entre dos puntos
-     */
     public double calculateDistance(double x1, double y1, double x2, double y2) {
         return Math.sqrt(Math.pow(x2 - x1, 2) + Math.pow(y2 - y1, 2));
     }
@@ -872,16 +595,8 @@
             this.isEmergency = isEmergency;
         }
 
-        public Vehicle getVehicle() {
-            return vehicle;
-        }
-
-        public double getDistance() {
-            return distance;
-        }
-
-        public boolean isEmergency() {
-            return isEmergency;
-        }
+        public Vehicle getVehicle() { return vehicle; }
+        public double getDistance() { return distance; }
+        public boolean isEmergency() { return isEmergency; }
     }
 }